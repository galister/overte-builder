--- conflicted
+++ resolved
@@ -5,20 +5,14 @@
 
 * CentOS 8.x (see notes below)
 * Debian 10 (codename Buster)
-    * Linux Mint Debian Edition 4
-<<<<<<< HEAD
 * Debian 11 (codename Bulleye, can use system Qt)
 * Debian 12 (codename Bookwork, can use system Qt)
-=======
->>>>>>> 6f117ed6
+* Linux Mint Debian Edition 4
 * Fedora 31 (end of life)
 * Fedora 32 (end of life)
 * Fedora 33 (can use system Qt)
 * Fedora 34 (can use system Qt)
-<<<<<<< HEAD
-=======
 * Manjaro (can use system Qt)
->>>>>>> 6f117ed6
 * Ubuntu 18.04.x (codename Bionic, has pre-built Qt)
     * Linux Mint 19.x
 * Ubuntu 20.04.x (codename Focal)
