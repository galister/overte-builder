--- conflicted
+++ resolved
@@ -1485,11 +1485,7 @@
 
 my $repo         = "https://github.com/kasenvr/project-athena";
 my $qt_repo      = "git://code.qt.io/qt/qt5.git";
-<<<<<<< HEAD
-my $repo_tag     = "v0.86.0-k2.1";
-=======
 my $repo_tag     = "master";
->>>>>>> d61771bc
 my $repo_tag_path = "";
 
 my $root_dir     = "$ENV{HOME}/Vircadia";
